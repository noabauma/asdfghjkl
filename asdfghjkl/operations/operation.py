--- conflicted
+++ resolved
@@ -25,10 +25,7 @@
 
 ALL_OPS = [OP_FULL_COV, OP_FULL_CVP, OP_COV, OP_CVP,
            OP_COV_KRON, OP_COV_DIAG, OP_COV_UNIT_WISE,
-<<<<<<< HEAD
-=======
            OP_RFIM_RELU, OP_RFIM_SOFTMAX,
->>>>>>> 4ebaae4d
            OP_GRAM_DIRECT, OP_GRAM_HADAMARD, OP_BATCH_GRADS]
 
 
@@ -95,14 +92,8 @@
     def forward_post_process(self, in_data: torch.Tensor, out_data: torch.Tensor):
         module = self._module
 
-<<<<<<< HEAD
-        if OP_COV_KRON in self._op_names or OP_GRAM_HADAMARD in self._op_names:
-            assert original_requires_grad(module, 'weight'), f'weight.requires_grad has to be True ' \
-                                                             f'for {OP_COV_KRON} and {OP_GRAM_HADAMARD} (module: {module}).'
-=======
         if set([OP_COV_KRON, OP_GRAM_HADAMARD, OP_RFIM_RELU, OP_RFIM_SOFTMAX]) & self._op_names:
             assert original_requires_grad(module, 'weight'), f'weight.requires_grad has to be True (module: {module}).'
->>>>>>> 4ebaae4d
             if original_requires_grad(module, 'bias'):
                 in_data = self.extend_in_data(in_data)
 
@@ -120,8 +111,6 @@
                     A = self.gram_A(module, in_data[:n1], in_data[n1:])
                 self.accumulate_result(A, OP_GRAM_HADAMARD, 'A')
 
-<<<<<<< HEAD
-=======
             if OP_RFIM_RELU in self._op_names:
                 out_data = out_data.clone().detach()
                 self.accumulate_result(self.rfim_relu(module, in_data, out_data), OP_RFIM_RELU)
@@ -130,7 +119,6 @@
                 out_data = out_data.clone().detach()
                 self.accumulate_result(self.rfim_softmax(module, in_data, out_data), OP_RFIM_SOFTMAX)
 
->>>>>>> 4ebaae4d
     def backward_pre_process(self, in_data, out_grads, vector: torch.Tensor = None):
         module = self._module
         for op_name in self._op_names:
@@ -266,8 +254,6 @@
     def gram_B(module, out_grads1, out_grads2):
         raise NotImplementedError
 
-<<<<<<< HEAD
-=======
     @staticmethod
     def rfim_relu(module, in_data, out_data):
         raise NotImplementedError
@@ -276,7 +262,6 @@
     def rfim_softmax(module, in_data, out_data):
         raise NotImplementedError
 
->>>>>>> 4ebaae4d
 
 class OperationManager:
     def __init__(self, vectors: ParamVector = None):
@@ -316,13 +301,8 @@
         for key in keys:
             del self._operations[key]
 
-<<<<<<< HEAD
-    def call_operations_in_forward(self, module, in_data):
-        self.get_operation(module).forward_post_process(in_data)
-=======
     def call_operations_in_forward(self, module, in_data, out_data):
         self.get_operation(module).forward_post_process(in_data, out_data)
->>>>>>> 4ebaae4d
 
     def call_operations_in_backward(self, module, in_data, out_grads):
         vector = self.get_vectors_by_module(module, flatten=True)
@@ -448,14 +428,10 @@
         if cvp is None:
             return None
         params = [p for p in module.parameters() if original_requires_grad(param=p)]
-<<<<<<< HEAD
-        return ParamVector(params, cvp)
-=======
         return ParamVector(params, cvp)
 
     def rfim_relu(self, module):
         return self.get_result(module, OP_RFIM_RELU)
 
     def rfim_softmax(self, module):
-        return self.get_result(module, OP_RFIM_SOFTMAX)
->>>>>>> 4ebaae4d
+        return self.get_result(module, OP_RFIM_SOFTMAX)