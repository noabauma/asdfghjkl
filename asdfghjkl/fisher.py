--- conflicted
+++ resolved
@@ -116,28 +116,6 @@
 
         def fisher_for_one_batch(x, t=None):
 
-<<<<<<< HEAD
-        def closure(loss_expr, scale=1., grad_scale=None):
-            model.zero_grad(set_to_none=True)
-            loss = loss_expr()
-            with _grads_scale(model, grad_scale):
-                with disable_param_grad(model):
-                    loss.backward(retain_graph=True)
-            if SHAPE_FULL in fisher_shapes and not fvp:
-                _full_covariance(model)
-            if SHAPE_FULL in fisher_shapes and fvp:
-                _full_cvp(model, vec)
-            if SHAPE_BLOCK_DIAG in fisher_shapes and not fvp:
-                _block_diag_covariance(model)
-            if SHAPE_BLOCK_DIAG in fisher_shapes and fvp:
-                _block_diag_cvp(model, vec)
-            _register_fisher(model, self.fisher_type, scale * base_scale)
-
-        device = self._device
-        if data_loader is not None:
-            if data_average:
-                base_scale = 1 / len(data_loader)
-=======
             def closure(loss_expr, grad_scale=None):
                 self._zero_op_batch_grads(set_to_none=True)
                 loss = loss_expr()
@@ -172,32 +150,17 @@
 
         device = self._device
         if data_loader is not None:
->>>>>>> 52eb24ff
             # calculate fisher/fvp for the data_loader
             data_size = len(data_loader.dataset)
             if data_average:
                 scale /= data_size
             for inputs, targets in data_loader:
-<<<<<<< HEAD
-                inputs, targets = inputs.to(device), targets.to(device)
-                with extend(model, op_names):
-                    self._fisher_core(closure, model(inputs), targets)
-=======
                 fisher_for_one_batch(inputs, targets)
->>>>>>> 52eb24ff
         else:
             # calculate fisher/fvp for a single batch
             assert inputs is not None
             data_size = inputs.shape[0]
             if data_average:
-<<<<<<< HEAD
-                base_scale = 1 / inputs.shape[0]
-            inputs = inputs.to(device)
-            if targets is not None:
-                targets = targets.to(device)
-            with extend(model, op_names):
-                self._fisher_core(closure, model(inputs), targets)
-=======
                 scale /= data_size
             fisher_for_one_batch(inputs, targets)
 
@@ -223,7 +186,6 @@
                     op_results.pop(OP_BATCH_GRADS, None)
                 else:
                     op_results[OP_BATCH_GRADS] *= 0
->>>>>>> 52eb24ff
 
     def _fisher_core(self, closure, outputs, targets):
         raise NotImplementedError
@@ -338,9 +300,6 @@
             return rst
 
 
-<<<<<<< HEAD
-class FisherExactCrossEntropy(_FisherBase):
-=======
 class _FisherCrossEntropy(_FisherBase):
     @property
     def loss_fn(self):
@@ -348,7 +307,6 @@
 
 
 class FisherExactCrossEntropy(_FisherCrossEntropy):
->>>>>>> 52eb24ff
     @property
     def fisher_type(self):
         return FISHER_EXACT
@@ -381,17 +339,10 @@
             with torch.no_grad():
                 targets = dist.sample()
             closure(lambda: F.nll_loss(log_probs, targets, reduction='sum'),
-<<<<<<< HEAD
-                    scale=1/self.n_mc_samples)
-
-
-class FisherEmpCrossEntropy(_FisherBase):
-=======
                     grad_scale=1 / self.n_mc_samples)
 
 
 class FisherEmpCrossEntropy(_FisherCrossEntropy):
->>>>>>> 52eb24ff
     @property
     def fisher_type(self):
         return FISHER_EMP
@@ -399,11 +350,6 @@
     def _fisher_core(self, closure, outputs, targets):
         log_probs = F.log_softmax(outputs, dim=1)
         closure(lambda: F.nll_loss(log_probs, targets, reduction='sum'))
-<<<<<<< HEAD
-
-
-class FisherExactMSE(_FisherBase):
-=======
 
 
 class _FisherMSE(_FisherBase):
@@ -413,7 +359,6 @@
 
 
 class FisherExactMSE(_FisherMSE):
->>>>>>> 52eb24ff
     @property
     def fisher_type(self):
         return FISHER_EXACT
@@ -443,11 +388,7 @@
                     grad_scale=1 / self.n_mc_samples)
 
 
-<<<<<<< HEAD
-class FisherEmpMSE(_FisherBase):
-=======
 class FisherEmpMSE(_FisherMSE):
->>>>>>> 52eb24ff
     @property
     def fisher_type(self):
         return FISHER_EMP
@@ -583,109 +524,7 @@
         operation.grads_scale = None
 
 
-<<<<<<< HEAD
-def _register_fisher(model, fisher_type, scale=1.):
-    """
-    module.{fisher_type} = op_results
-    op_results = {
-        'diag': {'weight': torch.Tensor, 'bias': torch.Tensor},
-        'kron': {'A': torch.Tensor, 'B': torch.Tensor},
-        'block_diag': torch.Tensor,
-        'unit_wise': torch.Tensor,
-    }
-    """
-    device = next(model.parameters()).device
-    for module in model.modules():
-        operation = getattr(module, 'operation', None)
-        if operation is None:
-            continue
-        op_results = operation.get_op_results()
-        kron = diag = unit = None
-        if OP_COV_KRON in op_results:
-            rst = op_results[OP_COV_KRON]
-            kron = Kron(rst['A'], rst['B'], device=device)
-        if OP_COV_DIAG in op_results:
-            rst = op_results[OP_COV_DIAG]
-            diag = Diag(
-                rst.get('weight', None), rst.get('bias', None), device=device
-            )
-        if OP_COV_UNIT_WISE in op_results:
-            rst = op_results[OP_COV_UNIT_WISE]
-            unit = UnitWise(rst, device=device)
-        operation.clear_op_results()
-        # move block_diag/kron/diag fisher
-        _accumulate_fisher(
-            module,
-            _COV_BLOCK_DIAG,
-            fisher_type,
-            kron=kron,
-            diag=diag,
-            unit=unit,
-            scale=scale
-        )
-        # move block_diag fvp
-        _accumulate_fvp(module, _CVP_BLOCK_DIAG, fisher_type, scale)
-
-    # move full fisher
-    _accumulate_fisher(module=model, data_src_attr=_COV_FULL, dst_attr=fisher_type, scale=scale)
-    # move full fvp
-    _accumulate_fvp(model, _CVP_FULL, fisher_type, scale)
-
-
-def _accumulate_fisher(
-    module,
-    data_src_attr,
-    dst_attr,
-    kron=None,
-    diag=None,
-    unit=None,
-    scale=1.
-):
-    data = getattr(module, data_src_attr, None)
-    if all(v is None for v in [data, kron, diag, unit]):
-        return
-    device = next(module.parameters()).device
-    new_fisher = SymMatrix(data, kron, diag, unit, device=device)
-    new_fisher.scaling(scale)
-    dst_fisher = getattr(module, dst_attr, None)
-    if dst_fisher is None:
-        setattr(module, dst_attr, new_fisher)
-    else:
-        # accumulate fisher
-        dst_fisher += new_fisher
-        if dst_fisher.has_kron:
-            # not accumulate kron.A
-            dst_fisher.kron.A = new_fisher.kron.A
-        setattr(module, dst_attr, dst_fisher)
-
-    if data is not None:
-        delattr(module, data_src_attr)
-
-
-def _accumulate_fvp(module, src_attr, fisher_type, scale=1.):
-    dst_attr = _get_fvp_attr(fisher_type)
-    cvp = getattr(module, src_attr, None)
-    if cvp is None:
-        return
-    cvp = [v * scale for v in cvp]
-    dst_fvp = getattr(module, dst_attr, None)
-    if dst_fvp is None:
-        setattr(module, dst_attr, cvp)
-    else:
-        dst_fvp = [u.add(v) for u, v in zip(dst_fvp, cvp)]
-        setattr(module, dst_attr, dst_fvp)
-
-    delattr(module, src_attr)
-
-
-def _get_fvp_attr(fisher_type):
-    return f'{fisher_type}_fvp'
-
-
-def fisher(
-=======
 def calculate_fisher(
->>>>>>> 52eb24ff
         model,
         loss_type,
         fisher_type,
